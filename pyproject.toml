--- conflicted
+++ resolved
@@ -128,15 +128,7 @@
 
 [tool.tox]
 min_version = "4.22"
-<<<<<<< HEAD
-requires = [
-  "tox",
-  "tox-uv",
-  "tox-gh",
-]
-=======
-requires = [ "tox", "tox-uv" ]
->>>>>>> 9eaf2eea
+requires = [ "tox", "tox-uv", "tox-gh" ]
 env_list = [
   "dependencies",
   "typing",
@@ -148,7 +140,6 @@
   "3.9",
 ]
 
-<<<<<<< HEAD
 [tool.tox.gh.python]
 "3.14" = [ "3.14" ]
 "3.13" = [ "3.13", "dependencies", "typing" ]
@@ -161,22 +152,9 @@
 # runner = "uv-venv-lock-runner"
 pip_pre = true
 extras = [ "all" ]
-pass_env = [
-  "TAP_DBF_*",
-]
-dependency_groups = [ "testing" ]
-commands = [
-  [ "pytest", { replace = "posargs", default = [ "tests" ], extend = true } ],
-]
-=======
-[tool.tox.env_run_base]
-runner = "uv-venv-lock-runner"
-pip_pre = true
-extras = [ "all" ]
 pass_env = [ "TAP_DBF_*" ]
 dependency_groups = [ "testing" ]
 commands = [ [ "pytest", { replace = "posargs", default = [ "tests" ], extend = true } ] ]
->>>>>>> 9eaf2eea
 
 [tool.tox.env.dependencies]
 dependency_groups = [ "testing" ]
@@ -185,23 +163,11 @@
 [tool.tox.env.sync]
 pip_pre = true
 set_env = { TAP_DBF_PATH = "tests/data/files/contacts.dbf", TAP_DBF_IGNORE_MISSING_MEMOFILE = "true" }
-<<<<<<< HEAD
-commands = [
-  [ "tap-dbf", { replace = "posargs", default = [ "--config=ENV" ], extend = true } ],
-]
-
-[tool.tox.env.typing]
-dependency_groups = [ "testing", "typing" ]
-commands = [
-  [ "mypy", "--strict", { replace = "posargs", default = [ "tap_dbf", "tests" ], extend = true } ],
-]
-=======
 commands = [ [ "tap-dbf", { replace = "posargs", default = [ "--config=ENV" ], extend = true } ] ]
 
 [tool.tox.env.typing]
 dependency_groups = [ "testing", "typing" ]
 commands = [ [ "mypy", "--strict", { replace = "posargs", default = [ "tap_dbf", "tests" ], extend = true } ] ]
->>>>>>> 9eaf2eea
 
 [tool.mypy]
 enable_error_code = [
